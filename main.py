--- conflicted
+++ resolved
@@ -2,25 +2,14 @@
 from fastapi.middleware.cors import CORSMiddleware
 from sqlalchemy.orm import Session
 from typing import List, Optional
-<<<<<<< HEAD
 import models
 import schemas
-from database import SessionLocal, engine, get_db
-import uvicorn
-from social_media_routes import router as social_media_router
-from social_media_sentiment_routes import router as sentiment_router
-from product_review_sentiment import router as product_review_router
-from ai_generation import router as ai_router, generate_dashboard_summary
-=======
-import db.models
 from db.database import SessionLocal, engine, get_db
 import uvicorn
 from routes_social_media import router as social_media_router
 from routes_social_media_sentiment import router as sentiment_router
 from routes_product_review_sentiment import router as product_review_router
-from routes_sales import router as sales_router
 from routes_ai_chatbot import router as ai_router
->>>>>>> 7e4ba56c
 import logging
 from tools.faiss_vectordb import load_vector_db
 
